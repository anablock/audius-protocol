const si = require('systeminformation')
const { dump } = require('../utils/heapdump')

const getTotalMemory = async () => {
  const mem = await si.mem()
  return mem.total
}

const getUsedMemory = async () => {
  const mem = await si.mem()
<<<<<<< HEAD
  // Excluding buffers/cache
  return mem.active
}

const getNodeProcessMemoryUsage = async () => {
  const mem = process.memoryUsage()
  return JSON.stringify(mem)
=======
  if (mem.active / mem.total > 0.5) {
    dump()
  }

  // Excluding buffers/cache
  return mem.active
>>>>>>> 6410c516
}

module.exports = {
  getTotalMemory,
  getUsedMemory,
  getNodeProcessMemoryUsage
}<|MERGE_RESOLUTION|>--- conflicted
+++ resolved
@@ -8,7 +8,10 @@
 
 const getUsedMemory = async () => {
   const mem = await si.mem()
-<<<<<<< HEAD
+  if (mem.active / mem.total > 0.5) {
+    dump()
+  }
+
   // Excluding buffers/cache
   return mem.active
 }
@@ -16,14 +19,6 @@
 const getNodeProcessMemoryUsage = async () => {
   const mem = process.memoryUsage()
   return JSON.stringify(mem)
-=======
-  if (mem.active / mem.total > 0.5) {
-    dump()
-  }
-
-  // Excluding buffers/cache
-  return mem.active
->>>>>>> 6410c516
 }
 
 module.exports = {
