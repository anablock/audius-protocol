const ServiceCommands = require('@audius/service-commands')
const { _ } = require('lodash')

const { logger, addFileLogger } = require('./logger.js')
<<<<<<< HEAD
const {
  makeExecuteAll,
  makeExecuteOne
} = require('./helpers.js')
const consistency1 = require('./tests/test_1.js')
const { snapbackSMParallelSyncTest } = require('./tests/test_snapbackSM.js')
const ipldBlacklistTests = require('./tests/test_ipldBlacklist')
const replicaSetTests = require('./tests/test_replicaSet')
=======
const { makeExecuteAll, makeExecuteOne } = require('./helpers.js')
const { consistency1, snapbackSMParallelSyncTest, IpldBlacklistTest } = require('./tests/tests')
>>>>>>> 9cd6f4ff

// Configuration.
// Should be CLI configurable in the future.
const DEFAULT_NUM_CREATOR_NODES = 3
const DEFAULT_NUM_USERS = 2

// Allow command line args for wallet index offset
const commandLineOffset = parseInt(process.argv.slice(4)[0])
let accountOffset = commandLineOffset || 0

const {
  runSetupCommand,
  Service,
  SetupCommand,
  LibsWrapper,
  allUp
} = ServiceCommands

async function setupAllServices () {
  logger.info('Setting up all services!')
  await allUp({ numCreatorNodes: DEFAULT_NUM_CREATOR_NODES })
  logger.info('All services set up!')
}

async function tearDownAllServices () {
  logger.info('Downing services.')
  await runSetupCommand(Service.ALL, SetupCommand.DOWN)
  logger.info('All services downed.')
}

const makeTest = (name, testFn, { numUsers, numCreatorNodes }) => {
  const wrappedTest = async ({ executeAll, executeOne }) => {
    try {
      const res = await testFn({
        executeAll,
        executeOne,
        numUsers,
        numCreatorNodes
      })
      if (res && res.error) return { error: res.error }
      return { success: true }
    } catch (e) {
      return { error: e.message }
    }
  }
  return {
    testName: name,
    test: wrappedTest,
    numUsers
  }
}

const testRunner = async tests => {
<<<<<<< HEAD
  const failedTests = []
=======
  let failedTests = []

>>>>>>> 9cd6f4ff
  // Run each test
  for (let { testName, test, numUsers, useZeroIndexedWallet } of tests) {
    const date = new Date().toISOString()
    const fileLoggerName = `${testName}-${date}`
    const removeLogger = addFileLogger(fileLoggerName)

    logger.info(`Running test [${testName}] at [${date}]`)

    let libsArray = []

    // Add libs with wallet index 0 if flag exists
    if (useZeroIndexedWallet) {
      ({ libsArray, numUsers } = await _setLibsArrayWithZeroIndexedWallet(libsArray, numUsers))
    }

    // Init required libs instances
    const libsInstances = await Promise.all(
      _.range(numUsers).map(async i => {
        const l = new LibsWrapper(i + accountOffset)
        await l.initLibs()
        return l
      })
    )
    libsArray = [...libsArray, ...libsInstances]

    const executeAll = makeExecuteAll(libsArray)
    const executeOne = makeExecuteOne(libsArray)

    const { error } = await test({ executeAll, executeOne })
    if (error) {
      const msg = `Failed test [${testName}] with error [${error}]`
      logger.error(msg)
      failedTests.push(msg)
    }
    logger.info('Removing logger after test execution')
    removeLogger()
  }

  if (failedTests.length > 0) throw new Error(`\n${JSON.stringify(failedTests, null, 2)}`)
}

// This should go away when we have multiple tests.
//
// Currently there's a bug where standing up services
// in the same run as running the tests
// causes libs init failures, so we stand up services
// with a separate command.
async function main () {
  logger.info('🐶 * Woof Woof * Welcome to Mad-Dog 🐶')
  const cmd = process.argv[3]

  switch (cmd) {
    case 'up': {
      await setupAllServices()
      break
    }
    case 'down': {
      await tearDownAllServices()
      break
    }
    case 'test': {
      const test = makeTest('consistency', consistency1, {
        numCreatorNodes: DEFAULT_NUM_CREATOR_NODES,
        numUsers: DEFAULT_NUM_USERS
      })
      await testRunner([test])
      break
    }
    case 'test-snapback': {
      const snapbackNumUsers = 40
      const test = makeTest(
        'snapback',
        snapbackSMParallelSyncTest,
        {
          numUsers: snapbackNumUsers
        }
      )
      await testRunner([test])
      break
    }
    case 'test-ci': {
      const test = makeTest('consistency:ci', consistency1, {
        numCreatorNodes: DEFAULT_NUM_CREATOR_NODES,
        numUsers: DEFAULT_NUM_USERS
      })

      // dynamically create ipld tests
      const blacklistTests = Object.entries(IpldBlacklistTest).map(
        ([testName, testLogic]) =>
          makeTest(testName, testLogic, {
            numCreatorNodes: 1,
            numUsers: DEFAULT_NUM_USERS
          })
      )

      const signUpReplicaSetTest = makeTest(
        'signUpReplicaSetTest',
        replicaSetTests.assignReplicaSetAndSyncOnSignUp,
        {
          numCreatorNodes: 3,
          numUsers: 1
        }
      )
      const tests = [signUpReplicaSetTest, test, ...blacklistTests]

      try {
        await testRunner(tests)
        logger.info('Exiting testrunner')
        process.exit()
      } catch (e) {
        logger.error('Exiting testrunner with errors')
        logger.error(e.message)
        process.exit(1)
      }
    }
    default:
      logger.error('Usage: one of either `up`, `down`, `test`, or `test-ci`.')
  }
}

main()

// Writing IPLD txns to chain require the 0th indexed wallet.
// Here, we init a libs instance with the 0th wallet and set it in index 0
// of the libs array
async function _setLibsArrayWithZeroIndexedWallet (libsArray, numUsers) {
  const libsWithWallet0 = new LibsWrapper(0)
  await libsWithWallet0.initLibs()
  libsArray = [libsWithWallet0]

  // If offset is 0, incr by 1 to not use wallet 0
  accountOffset = accountOffset === 0 ? accountOffset + 1 : accountOffset

  // Decrement numUsers by 1 as libsWithWallet0 is one of the created users
  numUsers -= 1
  return { libsArray, numUsers }
}<|MERGE_RESOLUTION|>--- conflicted
+++ resolved
@@ -2,19 +2,8 @@
 const { _ } = require('lodash')
 
 const { logger, addFileLogger } = require('./logger.js')
-<<<<<<< HEAD
-const {
-  makeExecuteAll,
-  makeExecuteOne
-} = require('./helpers.js')
-const consistency1 = require('./tests/test_1.js')
-const { snapbackSMParallelSyncTest } = require('./tests/test_snapbackSM.js')
-const ipldBlacklistTests = require('./tests/test_ipldBlacklist')
-const replicaSetTests = require('./tests/test_replicaSet')
-=======
 const { makeExecuteAll, makeExecuteOne } = require('./helpers.js')
 const { consistency1, snapbackSMParallelSyncTest, IpldBlacklistTest } = require('./tests/tests')
->>>>>>> 9cd6f4ff
 
 // Configuration.
 // Should be CLI configurable in the future.
@@ -68,12 +57,8 @@
 }
 
 const testRunner = async tests => {
-<<<<<<< HEAD
-  const failedTests = []
-=======
   let failedTests = []
 
->>>>>>> 9cd6f4ff
   // Run each test
   for (let { testName, test, numUsers, useZeroIndexedWallet } of tests) {
     const date = new Date().toISOString()
