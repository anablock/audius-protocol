--- conflicted
+++ resolved
@@ -22,7 +22,6 @@
 		"starting_block": 30000000
 	},
 	{
-<<<<<<< HEAD
 		"id": "referrals",
 		"type": "aggregate",
 		"amount": "1",
@@ -33,11 +32,12 @@
 		"id": "referred",
 		"type": "boolean",
 		"amount": "1",
-=======
+    "active": false
+  },
+  {
 		"id": "connect-verified",
 		"type": "boolean",
 		"amount": "10",
->>>>>>> c060ac68
 		"active": false
 	}
 ]